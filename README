
<<<<<<< HEAD
This is the README file for libsc-0.5.x.
The SC Library provides support for parallel scientific applications.

Version 0.5.0 is the first "official" release.
=======
This is the README file for libsc.
>>>>>>> d5778ebe

The SC Library provides support for parallel scientific applications.

Copyright (C) 2010 The University of Texas System.
libsc is written by Carsten Burstedde, Lucas C. Wilcox, Tobin Isaac, and others
and released under the GNU Lesser General Public Licence version 2.1 (or, at
your option, any later version).

The official web page for source code and documentation is www.p4est.org.
Please send bug reports and ideas for contribution to p4est@librelist.com.

The build instructions for p4est also apply to standalone builds of libsc.<|MERGE_RESOLUTION|>--- conflicted
+++ resolved
@@ -1,12 +1,5 @@
 
-<<<<<<< HEAD
-This is the README file for libsc-0.5.x.
-The SC Library provides support for parallel scientific applications.
-
-Version 0.5.0 is the first "official" release.
-=======
 This is the README file for libsc.
->>>>>>> d5778ebe
 
 The SC Library provides support for parallel scientific applications.
 
