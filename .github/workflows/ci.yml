name: CI for Autotools

on: [push, pull_request]

jobs:

  linux:
    runs-on: ubuntu-latest
<<<<<<< HEAD
    name: Autotools build on Linux
=======
    name: Test build on Linux
>>>>>>> 39d8fa0a
    steps:
    - name: Install system dependencies
      run: |
        sudo apt-get update -yq
        sudo apt-get install -yq --no-install-recommends \
            zlib1g-dev libmpich-dev mpich
    - name: Checkout source code
      uses: actions/checkout@v2
    - name: Run bootstrap script
      run: ./bootstrap
    - name: Make check with MPI and debug, without shared
      shell: bash
      run: |
        DIR="checkMPIdebug_shared" && mkdir -p "$DIR" && cd "$DIR"
        ../configure --enable-mpi --enable-debug --disable-shared \
            CFLAGS="-O0 -g -Wall -Wextra -Wno-unused-parameter"
        make -j V=0
        make -j check V=0
        cd ..
    - name: Make check with MPI, without debug
      shell: bash
      run: |
        DIR="checkMPI" && mkdir -p "$DIR" && cd "$DIR"
        ../configure --enable-mpi CFLAGS="-O2"
        make -j V=0
        make -j check V=0
        cd ..
    - name: Make check without MPI, with debug
      shell: bash
      run: |
        DIR="checkdebug" && mkdir -p "$DIR" && cd "$DIR"
        ../configure --enable-debug CFLAGS="-O0 -g -Wall -Wno-uninitialized"
        make -j V=0
        make -j check V=0
        cd ..
    - name: Make check with MPI, debug and C++ compiler
      shell: bash
      run: |
        DIR="checkMPIdebugCXX" && mkdir -p "$DIR" && cd "$DIR"
        ../configure --enable-mpi --enable-debug CFLAGS="-O0" CC=mpicxx
        make -j V=0
        make -j check V=0
        cd ..
    - name: Make check with OpenMP, MPI, debug
      shell: bash
      run: |
        DIR="checkOpenMPMPIdebug" && mkdir -p "$DIR" && cd "$DIR"
        ../configure --enable-openmp="-fopenmp" --enable-mpi \
            --enable-debug CFLAGS="-O0"
        make -j V=0
        make -j check V=0
        cd ..
    - name: Make distcheck
      shell: bash
      run: |
        DIR="distcheck" && mkdir -p "$DIR" && cd "$DIR"
        ../configure
        make -j distcheck V=0
        cd ..
    - name: Save test suite log
      if: always()
      uses: actions/upload-artifact@v2
      with:
        name: test_suite_log
        path: ./**/test-suite.log

  tarball:
    runs-on: ubuntu-latest
    name: Pack tarball on Linux
    steps:
    - name: Install system dependencies
      run: |
        sudo apt-get update -yq
        sudo apt-get install -yq --no-install-recommends zlib1g-dev libmpich-dev mpich
    - name: Checkout source code
      uses: actions/checkout@v2
      with:
        fetch-depth: 0
    - name: Identify version
      shell: bash
      run: |
        git tag
        git describe --abbrev=4 --match 'v*'
    - name: Run bootstrap script
      run: ./bootstrap
    - name: Configure and make
      shell: bash
      run: |
        DIR="tarball" && mkdir -p "$DIR" && cd "$DIR"
        ../configure --enable-mpi --enable-debug --without-blas \
            CFLAGS="-O0 -g -pedantic -Wall -Wextra -Werror -Wno-unused-parameter \
                    -Wno-builtin-declaration-mismatch -Wno-implicit-fallthrough"
        make -j V=0
        make -j check V=0
        make -j distcheck V=0
        mv libsc-*.tar.gz ..
        cd ..
    - name: Save tarball
      uses: actions/upload-artifact@v2
      with:
        name: libsc_tarball
        path: ./libsc-*.tar.gz<|MERGE_RESOLUTION|>--- conflicted
+++ resolved
@@ -6,11 +6,7 @@
 
   linux:
     runs-on: ubuntu-latest
-<<<<<<< HEAD
     name: Autotools build on Linux
-=======
-    name: Test build on Linux
->>>>>>> 39d8fa0a
     steps:
     - name: Install system dependencies
       run: |
