--- conflicted
+++ resolved
@@ -29,11 +29,8 @@
  - Make sure to use SC_ENABLE_* CMake variables
  - Adapt CMake CI to matrix of latest compilers
  - Check for MPI_Aint_diff in CMake and Autoconf
-<<<<<<< HEAD
  - Check if MPI_UNSIGNED_LONG_LONG, MPI_SIGNED_CHAR and MPI_INT8_T are available
-=======
  - Fix tarball naming and add a CMake target to generate .tarball-version file
->>>>>>> 53eaa691
 
 ## 2.8.6
 
