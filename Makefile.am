--- conflicted
+++ resolved
@@ -52,13 +52,8 @@
         example/CMakeLists.txt test/CMakeLists.txt
 
 DISTCLEANFILES += \
-<<<<<<< HEAD
-        _configs.sed src/sc_config.h
+        _configs.sed src/sc_config.h config/sc_autotools.pc
 .PHONY: ChangeLog
-=======
-        _configs.sed src/sc_config.h config/sc_autotools.pc
-.PHONY: lint ChangeLog
->>>>>>> 39d8fa0a
 
 # setup test environment
 if SC_MPIRUN
